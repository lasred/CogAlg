--- conflicted
+++ resolved
@@ -23,207 +23,6 @@
 def blob_eval(blob, dert__):
     comp_angle(blob, dert__)  # angle comp, ablob def; a, da, sda accum in higher-composition reps
     return blob
-<<<<<<< HEAD
-
-def comp_angle(blob, dert__):  # compute and compare angle, define ablobs, accumulate a, da, sda in all reps within gblob
-    '''
-    - Sort list of segments (root_) based on their top line P's coordinate (segment's min_y)    <---------------------------------------|
-    - Iterate through each line in the blob (from blob's min_y to blob's max_y):                                                        |
-        + Have every segment that contains current-line P in a list (seg_). This action is simplified by sorting step above  -----------|
-        + Extract current-line slice of the blob - or the list of every P of this line (P_)
-        + Have every out-of-bound segment removed from list (seg_)
-        + Perform angle computing, comparison and clustering in every dert in P_ '''
-
-    root_ = blob[3]
-    blob[3] = sorted(root_, key=lambda segment: segment[1][2])  # sorted by min_y
-    global y; y = blob[1][2]  # min_y of this blob
-    ablob_, seg_, haP_ = [], [], []
-    i = 0  # index
-
-    while y <= blob[1][3]:  # while y <= blob's max_y
-        P_ = []
-        while i < len(root_) and root_[i][1][2] == y:
-            seg_.append([root_[i], 0])  # seg_ includes blob segments that contain current y
-            i += 1
-        ii = 0
-        while ii < len(seg_):       # for every segment that contains y-row P
-            seg, iP = seg_[ii]      # P = Py_[ii][0] = seg[3][iP][0]
-            P_.append(seg[3][iP][0])
-            if y == seg[1][3]:      # if y == max y of a segment
-                seg_.pop(ii)        # remove from list
-                ii -= 1
-            else:
-                seg_[ii][1] += 1    # index point to next-line P
-            ii += 1
-
-        aP_ = deque()
-        for P in P_:
-            [min_x, max_x], L, dert_ = P[1], P[2][0], P[3]
-            aP = [-1, [min_x, -1], [0, 0, 0], []]
-            buff_ = deque()
-            # init angle of horizontally previous gradient:
-            if min_x == 1:  # no horizontally-prior gradient
-                _a = 0      
-                # initialize da = ave, instead of a?
-            else:
-                _dert = dert__[y][min_x - 1]
-                if len(_dert) < 5:             # angle hasn't been computed for this pixel
-                    dx, dy = _dert[-2:]
-                    _a = math.atan2(dy, dx) * degree + 128  # angle from 0 to 255 degrees, <--> -pi to pi in radians
-                else:
-                    _a = _dert[4]
-            # init previous vertical pixel's angle
-            if y == 1:  # no previous vertical pixel's angle
-                _dert_ = [(0, 0, 0, 0, 0)] * L  # create a zero _dert_
-            else:
-                _dert_ = dert__[y - 1][min_x:max_x+1]  # get corresponding higher-line dert_
-            x = min_x
-            for dert, _dert in zip(dert_, _dert_):
-                dx, dy = dert[2:]
-                a = math.atan2(dy, dx) * degree + 128
-                if len(_dert) < 5:
-                    _dx, _dy = _dert[2:]
-                    __a = math.atan2(_dy, _dx) * degree + 128
-                else:
-                    __a = _dert[4]
-                sda = abs(a - _a) + abs(a - __a) - 2 * ave
-                dert += a, sda
-                aP = form_aP(dert, x, max_x, aP, aP_, buff_, haP_, ablob_)
-                _a = a
-                x += 1
-        # buffers for next line
-        haP_ = aP_
-        y += 1
-    blob[4] = ablob_  
-    # also blob params += A, sDa?
-    # show blob syntax here? 
-
-def form_aP(dert, x, x_stop, aP, aP_, buff_, haP_, ablob_):
-    a, sda = dert[-2:]
-    s = 1 if sda > 0 else 0
-    pri_s = aP[0]
-
-    if s != pri_s and pri_s != -1:  # aP is terminated:
-        aP[1][1] = x - 1  # aP' max_x
-        scan_aP_(aP, aP_, buff_, haP_, ablob_)  # aP scans haP_
-        aP = [s, [x, -1], [0, 0, 0], []]  # aP initialization
-
-    [min_x, max_x], [L, A, sDa], dert_ = aP[1:]  # continued or initialized input and derivatives are accumulated:
-    L += 1  # length of a pattern
-    A += a  # summed angle
-    sDa += sda  # summed sda
-    dert_.append(dert)  # der2s are buffered for oriented rescan and incremental range | derivation comp
-    aP = [s, [min_x, max_x], [L, A, sDa], dert_]
-
-    if x == x_stop:  # aP is terminated:
-        aP[1][1] = x  # aP's max_x
-        scan_aP_(aP, aP_, buff_, haP_, ablob_)
-
-    return aP  # accumulated within line, P_ is a buffer for conversion to _P_
-
-def scan_aP_(aP, aP_, _buff_, haP_, ablob_):
-    fork_ = []  # refs to haPs connected to input aP
-    _min_x = 0  # to start while loop, next ini_x = _x + 1
-    min_x, max_x = aP[1]
-
-    while _min_x <= max_x:  # while x values overlap between aP and _aP
-        if _buff_:
-            haP = _buff_.popleft()  # haP was extended to segment and buffered in prior scan_aP_
-        elif haP_:
-            haP = form_asegment(haP_.popleft(), ablob_)
-        else:
-            break  # higher line ends, all haPs are converted to segments
-        roots = haP[4]
-        _aP = haP[3][-1][0]
-        _min_x, _max_x = _aP[1]  # first_x, last_x
-
-        if aP[0] == _aP[0] and min_x <= _max_x and _min_x <= max_x:
-            roots += 1
-            haP[4] = roots
-            fork_.append(haP)  # aP-connected haPs will be converted to segments at each _fork
-        if _max_x > max_x:  # x overlap between haP and next aP: haP is buffered for next scan_aP_, else haP included in a blob segment
-            _buff_.append(haP)
-        elif roots != 1:
-            form_ablob(haP, ablob_)  # segment is terminated and packed into its blob
-        _min_x = _max_x + 1  # = first x of next _aP
-
-    aP_.append((aP, fork_))  # aP with no overlap to next _aP is extended to haP and buffered for next-line scan_aP_
-
-def form_asegment(haP, ablob_):
-    _aP, fork_ = haP
-    s, [min_x, max_x], params = _aP[:-1]
-    ave_x = (params[0] - 1) // 2  # extra-x L = L-1 (1x in L)
-
-    if not fork_:  # seg is initialized with initialized blob (params, coordinates, incomplete_segments, root_, xD)
-        ablob = [s, [min_x, max_x, y - 1, -1, 0, 0, 0], [0, 0, 0], [], 1]  # s, coords, params, root_, incomplete_segments
-        haP = [s, [min_x, max_x, y - 1, -1, 0, 0, ave_x], params, [(_aP, 0)], 0, fork_, ablob]
-        ablob[3].append(haP)
-    else:
-        if len(fork_) == 1 and fork_[0][4] == 1:  # haP has one fork: haP[2][0], and that fork has one root: haP
-            # haP is merged into higher-line blob segment (Pars, roots, _fork_, ave_x, xD, aPy_, blob) at haP[2][0]:
-            fork = fork_[0]
-            fork[1][0] = min(fork[1][0], min_x)
-            fork[1][1] = max(fork[1][1], max_x)
-            xd = ave_x - fork[1][5]
-            fork[1][4] += xd
-            fork[1][5] += abs(xd)
-            fork[1][6] = ave_x
-            L, A, sDa = params
-            Ls, As, sDas = fork[2]  # seg params
-            fork[2] = [Ls + L, As + A, sDas + sDa]
-            fork[3].append((_aP, xd))  # aPy_: vertical buffer of aPs merged into seg
-            fork[4] = 0  # reset roots
-            haP = fork  # replace segment with including fork's segment
-            ablob = haP[6]
-
-        else:  # if >1 forks, or 1 fork that has >1 roots:
-            haP = [s, [min_x, max_x, y - 1, -1, 0, 0, ave_x], params, [(_aP, 0)], 0, fork_, fork_[0][6]]  # seg is initialized with fork's blob
-            ablob = haP[6]
-            ablob[3].append(haP)  # segment is buffered into root_
-            if len(fork_) > 1:  # merge blobs of all forks
-                if fork_[0][4] == 1:  # if roots == 1
-                    form_ablob(fork_[0], ablob_, 1)  # merge seg of 1st fork into its blob
-                for fork in fork_[1:len(fork_)]:  # merge blobs of other forks into blob of 1st fork
-                    if fork[4] == 1:
-                        form_ablob(fork, ablob_, 1)
-                    if not fork[6] is ablob:
-                        [min_x, max_x, min_y, max_y, xD, abs_xD, Ly], [L, A, sDa], root_, incomplete_segments = fork[6][1:]  # ommit sign
-                        ablob[1][0] = min(min_x, ablob[1][0])
-                        ablob[1][1] = max(max_x, ablob[1][1])
-                        ablob[1][2] = min(min_y, ablob[1][2])
-                        ablob[1][4] += xD
-                        ablob[1][5] += abs_xD
-                        ablob[1][6] += Ly
-                        ablob[2][0] += L
-                        ablob[2][1] += A
-                        ablob[2][2] += sDa
-                        ablob[4] += incomplete_segments
-                        for seg in root_:
-                            if not seg is fork:
-                                seg[6] = ablob  # blobs in other forks are references to blob in the first fork
-                                ablob[3].append(seg)  # buffer of merged root segments
-                        fork[6] = ablob
-                        ablob[3].append(fork)
-                    ablob[4] -= 1
-        ablob[1][0] = min(min_x, ablob[1][0])
-        ablob[1][1] = max(max_x, ablob[1][1])
-    return haP
-
-def form_ablob(term_seg, ablob_, y_carry=0):
-    [min_x, max_x, min_y, max_y, xD, abs_xD, ave_x], [L, A, sDa], Py_, roots, fork_, ablob = term_seg[1:]  # ignore sign
-    ablob[1][4] += xD  # ave_x angle, to evaluate blob for re-orientation
-    ablob[1][5] += len(Py_)  # Ly = number of slices in segment
-    ablob[2][0] += L
-    ablob[2][1] += A
-    ablob[2][2] += sDa
-    ablob[4] += roots - 1  # reference to term_seg is already in blob[9]
-    term_seg[1][3] = y - 1 - y_carry  # y_carry: min elevation of term_seg over current hP
-    if not ablob[4]:
-        ablob[1][3] = term_seg[1][3]
-        ablob_.append(ablob)
-
-=======
->>>>>>> 07d1de51
 def intra_blob(frame):  # evaluate blobs for orthogonal flip, incr_rng_comp, incr_der_comp, comp_P
     I, G, Dx, Dy, xD, abs_xD, Ly, blob_, dert__ = frame
     new_blob_ = []
