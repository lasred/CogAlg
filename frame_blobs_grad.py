--- conflicted
+++ resolved
@@ -3,14 +3,7 @@
 from time import time
 from collections import deque
 import math as math
-<<<<<<< HEAD
-from CAmiscs import outBlobs
-'''   
-    frame_blobs_grad() defines blobs by gradient, vs. dx and dy. I did that in frame_old, trying it again due to suggestion by Stephan Verbeeck
-    gradient is estimated as hypot(dx, dy) of a quadrant with +dx and +dy, in vertical_comp before form_P call.
-=======
 from CAmisc import outblobs
->>>>>>> 3039aa04
 
 '''   
     frame_blobs() defines blobs: contiguous areas of positive or negative deviation of gradient. 
@@ -92,16 +85,9 @@
             if index < max_index:
                 rng_dert2_[index] = (_p, _d, _dy)
             elif y > min_coord:
-<<<<<<< HEAD
-                g = int(math.hypot(_dy, _d))    # no explicit angle, quadrant is indicated by signs of d and dy
-                sg = g - ave * rng * 2          # match is defined as below-average gradient
-                dert = _p, g, sg, _d, _dy
-                P = form_P(dert, x, X - rng - 1, P, P_, buff_, _P_, frame)
-=======
                 g = int(math.hypot(_dy, _d)) - ave * rng   # no explicit angle, quadrant is indicated by signs of d and dy
                 dert = _p, g, _d, _dy
                 P = form_P(dert, x, X-rng-1, P, P_, buff_, _P_, frame)
->>>>>>> 3039aa04
 
         rng_dert2_.appendleft((p, d, back_dy))  # new der2 displaces completed one in vertical rng_der2_ via maxlen
         new_rng_dert2__.append(rng_dert2_)  # 2D array of vertically-incomplete 2D tuples, converted to rng_der2__, for next-line vertical comp
@@ -322,5 +308,5 @@
 end_time = time() - start_time
 print(end_time)
 # Rebuild blob -------------------------------------------------------------------
-outBlobs('./images/output.jpg', frame_of_blobs[7], (Y, X))
+outblobs('./images/output.jpg', frame_of_blobs[7], (Y, X))
 # ************ PROGRAM BODY END ******************************************************************************************