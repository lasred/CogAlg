from collections import deque
import math as math
from time import time
import frame_blobs

'''
    intra_blob() is an extension to frame_blobs, it performs evaluation for comp_P and recursive frame_blobs within each blob.
    Currently it's mostly a draft, combined with frame_blobs it will form a 2D version of first-level algorithm
    inter_blob() will be second-level 2D algorithm, and a prototype for meta-level algorithm
    
    colors will be defined as color / sum-of-colors, color Ps are defined within sum_Ps: reflection object?
    relative colors may match across reflecting objects, forming color | lighting objects?     
    comp between color patterns within an object: segmentation?
<<<<<<< HEAD
    
=======

>>>>>>> 5e53c210
    inter_olp_blob: scan alt_typ_ ) alt_color, rolp * mL > ave * max_L?   
    intra_blob rdn is eliminated by merging blobs, reduced by full inclusion: mediated access?
'''

def blob_eval(blob):
    (s, L, I, sG, Dx, Dy, abs_Dx, abs_Dy), (min_x, max_x, min_y, max_y, xD, abs_xD, Ly), root_ = blob
<<<<<<< HEAD

    if sG > (ave + a_cost) * L + A_cost:  # a_cost: delay per dert, A_cost: fixed per blob?
        blob = comp_a(blob)  # angle comp, ablob def, add and accumulate a, da and sda in higher-composition reps

    rC_xy = (max_x - min_x +1) / (max_y - min_y +1)  # width / height, vs shift / height: abs(xD) / Ly for oriented blobs only?
    rD_xy = max(abs_Dx, abs_Dy) / min(abs_Dx, abs_Dy)  # lateral variation / vertical variation

=======

    if sG > (ave + a_cost) * L + A_cost:  # a_cost: delay per dert, A_cost: fixed per blob?
        blob = comp_a(blob)  # angle comp, ablob def, add and accumulate a, da and sda in higher-composition reps

    rC_xy = (max_x - min_x + 1) / (max_y - min_y + 1)  # width / height, vs shift / height: abs(xD) / Ly for oriented blobs only?
    rD_xy = max(abs_Dx, abs_Dy) / min(abs_Dx, abs_Dy)  # lateral variation / vertical variation

>>>>>>> 5e53c210
    if (rC_xy + rD_xy) * L > flip_ave:  # blob has strongly oriented dimensions and match; or scan_Py_-> xdP, flip_eval(xdP)?
        blob = flip(blob)  # vertical-first blob rescan, param *= angle if < 90?

    rMy = blob[0][6] / (ave * L)  # vertical M coef: My / ave_M
    P_sum = L + I + sG + Dx + Dy  # or abs_Dx, abs_Dy: sum between Ps, more accurate but not needed for most blobs?
<<<<<<< HEAD

    proj_PM = P_sum * rMy * math.hypot(Ly, abs_xD / Ly)  # projected match between Ps
    #  P_sum: maximal P match, hypot (long axis): span of Der summation, to justify added syntax

    if proj_PM > ave * 5:  # evaluate blob for comp_P along Py_, 6 params * comp cost, primary comp_P | recursion eval?
        scan_Py_(0, blob, xD)  # leading to comp_P, etc.

=======

    proj_PM = P_sum * rMy * math.hypot(Ly, abs_xD / Ly)  # projected match between Ps
    #  P_sum: maximal P match, hypot (long axis): span of Der summation, to justify added syntax

    if proj_PM > ave * 5:  # evaluate blob for comp_P along Py_, 6 params * comp cost, primary comp_P | recursion eval?
        scan_Py_(0, blob, xD)  # leading to comp_P, etc.

>>>>>>> 5e53c210
    if sG > ave * L * 2:
        blob = incr_range(blob)  # frame_blobs recursion over ps

    if sG * -sDa > ave * L * 2:
        blob = incr_deriv(blob)  # frame_blobs recursion over ds?

    return blob

<<<<<<< HEAD
=======

>>>>>>> 5e53c210
def comp_a(blob):
    s, [min_x, max_x, min_y, xD, Ly], [L, I, sG, Dx, Dy], root_, remaining_roots = blob
    A, Da, sDa = 0, 0, 0

    for i, seg in enumerate(range(len(root_))):
        [min_xs, max_xs, min_ys, xDs, ave_x], [Ls, Is, sGs, Dxs, Dys], Py_, fork_, roots, blob_ref = seg[1:]  # ignore segment's s
        # first P of seg: scan higher-line _Ps in fork_
        P, xd = Py_[0]
        lateral_comp_a(P)
        _P_ = []
        for fork in fork_:
            _P_.append(fork[3][-1][0])  # get a list of _P from fork_

        P = vertical_comp_a(P, _P_)  # reconstruct P
        Py_[0] = P, xd
        As, Das, sDas = P[2][-3:]  # P[2]: P's params
        for ii, P in enumerate(range(len(Py_[1:]))):
<<<<<<< HEAD
            _P = Py_[ii-1][0]
=======
            _P = Py_[ii - 1][0]
>>>>>>> 5e53c210
            P, xd = P
            lateral_comp_a(P)
            P = vertical_comp_a(P, _P)
            Py_[ii] = P, xd
            As += P[2][-3]
            Das += P[2][-2]
            sDas += P[2][-1]
        root_[i] = s, (min_xs, max_xs, min_ys, xDs), (Ls, Is, sGs, Dxs, Dys, As, Das, sDas), tuple(Py_), fork_, roots
        A += As
        Da += Das
        sDa += sDas

    return s, (min_x, max_x, min_y, xD, Ly), (L, I, sG, Dx, Dy, A, Da, sDa), tuple(root_)

<<<<<<< HEAD
=======

>>>>>>> 5e53c210
def lateral_comp_a(P):

    dert_ = P[3]
    dx, dy = dert_[0][-2:]  # first dert
    _a = int((math.atan2(dy, dx)) * degree) + 128  # angle from 0 -> 255
    da = ave
    dert_[0] += _a, da
    for i, dert in enumerate(dert_[1:]):
        dx, dy = dert[-2:]
        a = int((math.atan2(dy, dx)) * degree) + 128
        da = abs(a - _a)
        dert_[i] += a, da
        # aP = form_P(dert, _dert)  # i/o must be extended
        _a = a
    P[3] = dert_

<<<<<<< HEAD
def vertical_comp_a(P, *_P_):
    s, [min_x, max_x], [L, sG, Dx, Dy], dert_ = P
    x = min_x; i = 0
=======

def vertical_comp_a(P, *_P_):
    s, [min_x, max_x], [L, sG, Dx, Dy], dert_ = P
    x = min_x;
    i = 0
>>>>>>> 5e53c210
    for _P in _P_:
        [_min_x, _max_x], _dert_ = _P[1], _P[3]
        if x < _min_x:
            i += _min_x - x
            x = _min_x
            _i = 0
        else:
            _i = x - min_x
        while _dert_[_i] and dert_[i]:
            _a = dert_[i][-2]
            p, sg, dx, dy, a, da = dert_[i]
            da += abs(a - _a)
            sda = 2 * ave - da
            dert_[i] = p, sg, dx, dy, a, da, sda
<<<<<<< HEAD
            x += 1; i += 1; _i += 1
=======
            x += 1;
            i += 1;
            _i += 1
>>>>>>> 5e53c210

    A, Da, sDa = 0, 0, 0
    for i, dert in enumerate(dert_):
        p, sg, dx, dy, a, da = dert
        if dert[6]:
            sda = dert[6]
        else:
            sda = ave - da  # da += ave; sda = 2 * ave - da <=> sda = ave - da ?
        dert_[i] = (p, sg, dx, dy, a, da, sda)
        A += a
        Da += da
        sDa += sda

    return s, (min_x, max_x), (L, sG, Dx, Dy, A, Da, sDa), tuple(dert_)


def incr_range(blob):  # frame_blobs recursion if sG
    return blob

<<<<<<< HEAD
=======

>>>>>>> 5e53c210
def incr_deriv(blob):  # frame_blobs recursion if Dx + Dy: separately, or abs_Dx + abs_Dy: directional, but for both?
    return blob


def flip(blob):  # vertical-first run of form_P and deeper functions over blob's ders__
    return blob

<<<<<<< HEAD
=======

>>>>>>> 5e53c210
def scan_Py_(norm, blob, xD):  # scan of vertical Py_ -> comp_P -> 2D mPPs and dPPs

    vPP = 0,[],[]  # s, PP (with S_ders), Py_ (with P_ders and e_ per P in Py)
    dPP = 0,[],[]  # PP: L2, I2, D2, Dy2, M2, My2, G2, Olp2

    SvPP, SdPP, Sv_, Sd_ = [],[],[],[]
    vPP_, dPP_, yP_ = [],[],[]

    Py_ = blob[2]  # unless oriented?
    _P = Py_.popleft()  # initial comparand

    while Py_:  # comp_P starts from 2nd P, top-down

        P = Py_.popleft()
        _P, _vs, _ds = comp_P(norm, P, _P, xD)  # per blob, before orient

        while Py_:  # form_PP starts from 3rd P

            P = Py_.popleft()
            P, vs, ds = comp_P(norm, P, _P, xD)  # P: S_vars += S_ders in comp_P

            if vs == _vs:
                vPP = form_PP(1, P, vPP)
            else:
                vPP = term_PP(1, vPP)  # SPP += S, PP eval for orient, incr_comp_P, scan_par..?
                vPP_.append(vPP)
                for par, S in zip(vPP[1], SvPP):  # blob-wide summation of 16 S_vars from incr_PP
                    S += par
                    Sv_.append(S)  # or S is directly modified in SvPP?
                SvPP = Sv_  # but SPP is redundant, if len(PP_) > ave?
                vPP = vs, [], []  # s, PP, Py_ init

            if ds == _ds:
                dPP = form_PP(0, P, dPP)
            else:
                dPP = term_PP(0, dPP)
                dPP_.append(dPP)
                for var, S in zip(dPP[1], SdPP):
                    S += var
                    Sd_.append(S)
                SdPP = Sd_
                dPP = ds,[],[]

            _P = P; _vs = vs; _ds = ds

    ''' S_ders | S_vars eval for PP ) blob ) network orient, incr distance | derivation comp_P
        redun alt P ) pP) PP ) blob ) network? '''

    return blob, SvPP, vPP_, SdPP, dPP_  # blob | PP_? comp_P over fork_, after comp_segment?


def comp_P(norm, P, _P, xD):  # forms vertical derivatives of P vars, also conditional ders from DIV comp

    (s, x0, L, I, D, Dy, M, My, Alt0, Alt1, Alt2, ders_), xd = P
    (_s, _x0, _L, _I, _D, _Dy, _M, _My, _Alt0, _Alt1, _Alt2, _ders_), _xd = P

    ddx = 0  # optional, 2Le norm / D? s_ddx and s_dL correlate, s_dx position and s_dL dimension don't?

    mx = (x0 + L-1) - _x0  # vx = ave_xd - xd: distance (cost) decrease vs. benefit incr? or:
    if x0 > _x0: mx -= x0 - _x0  # mx = x olp, - ave_mx -> vxP, distant P mx = -(ave_xd - xd)?

    dL = L - _L; mL = min(L, _L)  # relative olp = mx / L? ext_miss: Ddx + DL?
    dI = I - _I; mI = min(I, _I)  # L and I are dims vs. ders, not rdn | select, I per quad, no norm?

    if norm:  # if xD: derivatives are xd- normalized before comp:
        hyp = math.hypot(xD, 1)  # len incr = hyp / 1 (vert distance == 1)

        D = (D * hyp + Dy / hyp) / 2 / hyp  # est D over ver_L, Ders summed in ver / lat ratio
        Dy= (Dy / hyp - D * hyp) / 2 * hyp  # est D over lat_L
        M = (M * hyp + My / hyp) / 2 / hyp  # est M over ver_L
        My= (My / hyp + M * hyp) / 2 * hyp  # est M over lat_L; G is combined: not adjusted

    dD = D - _D; mD = min(D, _D)
    dM = M - _M; mM = min(M, _M)

    dDy = Dy - _Dy; mDy = min(Dy, _Dy)  # lat sum of y_ders also indicates P match and orientation?
    dMy = My - _My; mMy = min(My, _My)

    # oG in Pm | Pd: lat + vert- quantified e_ overlap (mx)?  no G comp: redundant to ders

    Pd = ddx + dL + dI + dD + dDy + dM + dMy  # defines dPP, dx does not correlate
    Pm = mx + mL + mI + mD + mDy + mM + mMy  # defines vPP; comb rep value = Pm * 2 + Pd?

    if dI * dL > div_ave:  # potential d compression, vs. ave * 21(7*3)?

        # DIV comp: cross-scale d, neg if cross-sign, no ndx: single, yes nmx: summed?
        # for S: summed vars I, D, M: nS = S * rL, ~ rS,rP: L defines P?

        rL = L / _L  # L defines P, SUB comp of rL-normalized nS:
        nI = I * rL; ndI = nI - _I; nmI = min(nI, _I)  # vs. nI = dI * nrL?

        nD = D * rL; ndD = nD - _D; nmD = min(nD, _D)
        nM = M * rL; ndM = nM - _M; nmM = min(nM, _M)

        nDy = Dy * rL; ndDy = nDy - _Dy; nmDy = min(nDy, _Dy)
        nMy = My * rL; ndMy = nMy - _My; nmMy = min(nMy, _My)

        Pnm = mx + nmI + nmD + nmDy + nmM + nmMy  # normalized m defines norm_vPP, if rL

        if Pm > Pnm: nvPP_rdn = 1; vPP_rdn = 0  # added to rdn, or diff alt, olp, div rdn?
        else: vPP_rdn = 1; nvPP_rdn = 0

        Pnd = ddx + ndI + ndD + ndDy + ndM + ndMy  # normalized d defines norm_dPP or ndPP

        if Pd > Pnd: ndPP_rdn = 1; dPP_rdn = 0  # value = D | nD
        else: dPP_rdn = 1; ndPP_rdn = 0

        div_f = 1
        nvars = Pnm, nmI, nmD, nmDy, nmM, nmMy, vPP_rdn, nvPP_rdn, \
                Pnd, ndI, ndD, ndDy, ndM, nmMy, dPP_rdn, ndPP_rdn

    else:
        div_f = 0  # DIV comp flag
        nvars = 0  # DIV + norm derivatives

    P_ders = Pm, Pd, mx, xd, mL, dL, mI, dI, mD, dD, mDy, dDy, mM, dM, mMy, dMy, div_f, nvars

    vs = 1 if Pm > ave * 7 > 0 else 0  # comp cost = ave * 7, or rep cost: n vars per P?
    ds = 1 if Pd > 0 else 0

    return (P, P_ders), vs, ds


''' no comp_q_(q_, _q_, yP_): vert comp by ycomp, ortho P by orientation?
    comp_P is not fuzzy: x, y vars are already fuzzy?
    
    no DIV comp(L): match is insignificant and redundant to mS, mLPs and dLPs only?:

    if dL: nL = len(q_) // len(_q_)  # L match = min L mult
    else: nL = len(_q_) // len(q_)
    fL = len(q_) % len(_q_)  # miss = remainder 

    no comp aS: m_aS * rL cost, minor cpr / nL? no DIV S: weak nS = S // _S; fS = rS - nS  
    or aS if positive eV (not qD?) = mx + mL -ave:

    aI = I / L; dI = aI - _aI; mI = min(aI, _aI)  
    aD = D / L; dD = aD - _aD; mD = min(aD, _aD)  
    aM = M / L; dM = aM - _aM; mM = min(aM, _aM)

    d_aS comp if cs D_aS, iter dS - S -> (n, M, diff): var precision or modulo + remainder? 
    pP_ eval in +vPPs only, per rdn = alt_rdn * fork_rdn * norm_rdn, then cost of adjust for pP_rdn? '''


def form_PP(typ, P, PP):  # increments continued vPPs or dPPs (not pPs): incr_blob + P_ders?

    P, P_ders, S_ders = P
    s, ix, x, I, D, Dy, M, My, G, oG, Olp, t2_ = P
    L2, I2, D2, Dy2, M2, My2, G2, OG, Olp2, Py_ = PP

    L2 += len(t2_)
    I2 += I
    D2 += D; Dy2 += Dy
    M2 += M; My2 += My
    G2 += G
    OG += oG
    Olp2 += Olp

    Pm, Pd, mx, dx, mL, dL, mI, dI, mD, dD, mDy, dDy, mM, dM, mMy, dMy, div_f, nvars = P_ders
    _dx, Ddx, \
    PM, PD, Mx, Dx, ML, DL, MI, DI, MD, DD, MDy, DDy, MM, DM, MMy, DMy, div_f, nVars = S_ders

    Py_.appendleft((s, ix, x, I, D, Dy, M, My, G, oG, Olp, t2_, Pm, Pd, mx, dx, mL, dL, mI, dI, mD, dD, mDy, dDy, mM, dM, mMy, dMy, div_f, nvars))

    ddx = dx - _dx  # no ddxP_ or mdx: olp of dxPs?
    Ddx += abs(ddx)  # PP value of P norm | orient per indiv dx: m (ddx, dL, dS)?

    # summed per PP, then per blob, for form_pP_ or orient eval?

    PM += Pm; PD += Pd  # replace by zip (S_ders, P_ders)
    Mx += mx; Dx += dx; ML += mL; DL += dL; ML += mI; DL += dI
    MD += mD; DD += dD; MDy += mDy; DDy += dDy; MM += mM; DM += dM; MMy += mMy; DMy += dMy

    return s, L2, I2, D2, Dy2, M2, My2, G2, Olp2, Py_, PM, PD, Mx, Dx, ML, DL, MI, DI, MD, DD, MDy, DDy, MM, DM, MMy, DMy, nVars


def term_PP(typ, PP):  # eval for orient (as term_blob), incr_comp_P, scan_par_:

    s, L2, I2, D2, Dy2, M2, My2, G2, Olp2, Py_, PM, PD, Mx, Dx, ML, DL, MI, DI, MD, DD, MDy, DDy, MM, DM, MMy, DMy, nVars = PP

    rdn = Olp2 / L2  # rdn per PP, alt Ps (if not alt PPs) are complete?

    # if G2 * Dx > ave * 9 * rdn and len(Py_) > 2:
    # PP, norm = orient(PP) # PP norm, rescan relative to parent blob, for incr_comp, comp_PP, and:

    if G2 + PM > ave * 99 * rdn and len(Py_) > 2:
       PP = incr_range_comp_P(typ, PP)  # forming incrementally fuzzy PP

    if G2 + PD > ave * 99 * rdn and len(Py_) > 2:
       PP = incr_deriv_comp_P(typ, PP)  # forming incrementally higher-derivation PP

    if G2 + PM > ave * 99 * rdn and len(Py_) > 2:  # PM includes results of incr_comp_P
       PP = scan_params(0, PP)  # forming vpP_ and S_p_ders

    if G2 + PD > ave * 99 * rdn and len(Py_) > 2:  # PD includes results of incr_comp_P
       PP = scan_params(1, PP)  # forming dpP_ and S_p_ders

    return PP

''' incr_comp() ~ recursive_comp() in line_POC(), with Ps instead of pixels?
    with rescan: recursion per p | d (signed): frame(meta_blob | blob | PP)? '''

def incr_range_comp_P(typ, PP):
    return PP

def incr_deriv_comp_P(typ, PP):
    return PP

def scan_params(typ, PP):  # at term_network, term_blob, or term_PP: + P_ders and nvars?

    P_ = PP[11]
    Pars = [(0,0,0,[]), (0,0,0,[]), (0,0,0,[]), (0,0,0,[]), (0,0,0,[]), (0,0,0,[]), (0,0,0),[]]

    for P in P_:  # repack ders into par_s by parameter type:

        s, ix, x, I, D, Dy, M, My, G, oG, Olp, t2_, Pm, Pd, mx, dx, mL, dL, mI, dI, mD, dD, mDy, dDy, mM, dM, mMy, dMy, div_f, nvars = P
        pars_ = [(x, mx, dx), (len(t2_), mL, dL), (I, mI, dI), (D, mD, dD), (Dy, mDy, dDy), (M, mM, dM), (My, mMy, dMy)]  # no nvars?

        for par, Par in zip(pars_, Pars): # PP Par (Ip, Mp, Dp, par_) += par (p, mp, dp):

            p, mp, dp = par
            Ip, Mp, Dp, par_ = Par

            Ip += p; Mp += mp; Dp += dp; par_.append((p, mp, dp))
            Par = Ip, Mp, Dp, par_  # how to replace Par in Pars_?

    for Par in Pars:  # select form_par_P -> Par_vP, Par_dP: combined vs. separate: shared access and overlap eval?
        Ip, Mp, Dp, par_ = Par

        if Mp + Dp > ave * 9 * 7 * 2 * 2:  # ave PP * ave par_P rdn * rdn to PP * par_P typ rdn?
            par_vPS, par_dPS = form_par_P(0, par_)
            par_Pf = 1  # flag
        else:
            par_Pf = 0; par_vPS = Ip, Mp, Dp, par_; par_dPS = Ip, Mp, Dp, par_

        Par = par_Pf, par_vPS, par_dPS
        # how to replace Par in Pars_?

    return PP

def form_par_P(typ, param_):  # forming parameter patterns within par_:

    p, mp, dp = param_.pop()  # initial parameter
    Ip = p, Mp = mp, Dp = dp, p_ = []  # Par init

    _vps = 1 if mp > ave * 7 > 0 else 0  # comp cost = ave * 7, or rep cost: n vars per par_P?
    _dps = 1 if dp > 0 else 0

    par_vP = Ip, Mp, Dp, p_  # also sign, typ and par olp: for eval per par_PS?
    par_dP = Ip, Mp, Dp, p_
    par_vPS = 0, 0, 0, []  # IpS, MpS, DpS, par_vP_
    par_dPS = 0, 0, 0, []  # IpS, MpS, DpS, par_dP_

    for par in param_:  # all vars are summed in incr_par_P
        p, mp, dp = par
        vps = 1 if mp > ave * 7 > 0 else 0
        dps = 1 if dp > 0 else 0

        if vps == _vps:
            Ip, Mp, Dp, par_ = par_vP
            Ip += p; Mp += mp; Dp += dp; par_.append(par)
            par_vP = Ip, Mp, Dp, par_
        else:
            par_vP = term_par_P(0, par_vP)
            IpS, MpS, DpS, par_vP_ = par_vPS
            IpS += Ip; MpS += Mp; DpS += Dp; par_vP_.append(par_vP)
            par_vPS = IpS, MpS, DpS, par_vP_
            par_vP = 0, 0, 0, []

        if dps == _dps:
            Ip, Mp, Dp, par_ = par_dP
            Ip += p; Mp += mp; Dp += dp; par_.append(par)
            par_dP = Ip, Mp, Dp, par_
        else:
            par_dP = term_par_P(1, par_dP)
            IpS, MpS, DpS, par_dP_ = par_dPS
            IpS += Ip; MpS += Mp; DpS += Dp; par_dP_.append(par_dP)
            par_vPS = IpS, MpS, DpS, par_dP_
            par_dP = 0, 0, 0, []

        _vps = vps; _dps = dps

    return par_vPS, par_dPS  # tuples: Ip, Mp, Dp, par_P_, added to Par

    # LIDV per dx, L, I, D, M? also alt2_: fork_ alt_ concat, for rdn per PP?
    # fpP fb to define vpPs: a_mx = 2; a_mw = 2; a_mI = 256; a_mD = 128; a_mM = 128

def term_par_P(typ, par_P):  # from form_par_P: eval for orient, re_comp? or folded?
    return par_P

def scan_par_P(typ, par_P_):  # from term_PP, folded in scan_par_? pP rdn per vertical overlap?
    return par_P_

def comp_par_P(par_P, _par_P):  # with/out orient, from scan_pP_
    return par_P

def scan_PP_(PP_):  # within a blob, also within a segment?
    return PP_

def comp_PP(PP, _PP):  # compares PPs within a blob | segment, -> forking PPP_: very rare?
    return PP


def intra_blob(frame):  # evaluate blobs for orthogonal flip, incr_rng_comp, incr_der_comp, comp_P
    [neg_mL, neg_myL, I, D, Dy, M, My], [xD, Ly, blob_] = frame

    _blob_ = []
    for blob in blob_:
        if blob[0]:  # positive g sign
<<<<<<< HEAD
            _blob_.append( blob_eval(blob) )
=======
            _blob_.append(blob_eval(blob))
>>>>>>> 5e53c210
    frame[1][2] = _blob_

    return frame  # frame of 2D patterns, to be outputted to level 2


# ************ MAIN FUNCTIONS END ***************************************************************************************

# ************ PROGRAM BODY *********************************************************************************************

# Pattern filters ----------------------------------------------------------------
# eventually updated by higher-level feedback, initialized here as constants:

<<<<<<< HEAD
ave = 15                # g value that coincides with average match: gP filter
div_ave = 1023          # filter for div_comp(L) -> rL, summed vars scaling
flip_ave = 10000        # cost of form_P and deeper?
ave_rate = 0.25         # match rate: ave_match_between_ds / ave_match_between_ps, init at 1/4: I / M (~2) * I / D (~2)
dim = 2                 # number of dimensions
rng = 2                 # number of pixels compared to each pixel in four directions
min_coord = rng * 2 - 1 # min x and y for form_P input: ders2 from comp over rng*2 (bidirectional: before and after pixel p)
=======
ave = 15  # g value that coincides with average match: gP filter
div_ave = 1023  # filter for div_comp(L) -> rL, summed vars scaling
flip_ave = 10000  # cost of form_P and deeper?
ave_rate = 0.25  # match rate: ave_match_between_ds / ave_match_between_ps, init at 1/4: I / M (~2) * I / D (~2)
dim = 2  # number of dimensions
rng = 2  # number of pixels compared to each pixel in four directions
min_coord = rng * 2 - 1  # min x and y for form_P input: ders2 from comp over rng*2 (bidirectional: before and after pixel p)
>>>>>>> 5e53c210
degree = 128 / math.pi  # coef to convert radian to 256 degrees

# Main ---------------------------------------------------------------------------
start_time = time()
frame = intra_blob(frame_blobs)
end_time = time() - start_time
print(end_time)<|MERGE_RESOLUTION|>--- conflicted
+++ resolved
@@ -11,18 +11,12 @@
     colors will be defined as color / sum-of-colors, color Ps are defined within sum_Ps: reflection object?
     relative colors may match across reflecting objects, forming color | lighting objects?     
     comp between color patterns within an object: segmentation?
-<<<<<<< HEAD
-    
-=======
-
->>>>>>> 5e53c210
     inter_olp_blob: scan alt_typ_ ) alt_color, rolp * mL > ave * max_L?   
     intra_blob rdn is eliminated by merging blobs, reduced by full inclusion: mediated access?
 '''
 
 def blob_eval(blob):
     (s, L, I, sG, Dx, Dy, abs_Dx, abs_Dy), (min_x, max_x, min_y, max_y, xD, abs_xD, Ly), root_ = blob
-<<<<<<< HEAD
 
     if sG > (ave + a_cost) * L + A_cost:  # a_cost: delay per dert, A_cost: fixed per blob?
         blob = comp_a(blob)  # angle comp, ablob def, add and accumulate a, da and sda in higher-composition reps
@@ -30,21 +24,12 @@
     rC_xy = (max_x - min_x +1) / (max_y - min_y +1)  # width / height, vs shift / height: abs(xD) / Ly for oriented blobs only?
     rD_xy = max(abs_Dx, abs_Dy) / min(abs_Dx, abs_Dy)  # lateral variation / vertical variation
 
-=======
-
-    if sG > (ave + a_cost) * L + A_cost:  # a_cost: delay per dert, A_cost: fixed per blob?
-        blob = comp_a(blob)  # angle comp, ablob def, add and accumulate a, da and sda in higher-composition reps
-
-    rC_xy = (max_x - min_x + 1) / (max_y - min_y + 1)  # width / height, vs shift / height: abs(xD) / Ly for oriented blobs only?
-    rD_xy = max(abs_Dx, abs_Dy) / min(abs_Dx, abs_Dy)  # lateral variation / vertical variation
-
->>>>>>> 5e53c210
+
     if (rC_xy + rD_xy) * L > flip_ave:  # blob has strongly oriented dimensions and match; or scan_Py_-> xdP, flip_eval(xdP)?
         blob = flip(blob)  # vertical-first blob rescan, param *= angle if < 90?
 
     rMy = blob[0][6] / (ave * L)  # vertical M coef: My / ave_M
     P_sum = L + I + sG + Dx + Dy  # or abs_Dx, abs_Dy: sum between Ps, more accurate but not needed for most blobs?
-<<<<<<< HEAD
 
     proj_PM = P_sum * rMy * math.hypot(Ly, abs_xD / Ly)  # projected match between Ps
     #  P_sum: maximal P match, hypot (long axis): span of Der summation, to justify added syntax
@@ -52,15 +37,6 @@
     if proj_PM > ave * 5:  # evaluate blob for comp_P along Py_, 6 params * comp cost, primary comp_P | recursion eval?
         scan_Py_(0, blob, xD)  # leading to comp_P, etc.
 
-=======
-
-    proj_PM = P_sum * rMy * math.hypot(Ly, abs_xD / Ly)  # projected match between Ps
-    #  P_sum: maximal P match, hypot (long axis): span of Der summation, to justify added syntax
-
-    if proj_PM > ave * 5:  # evaluate blob for comp_P along Py_, 6 params * comp cost, primary comp_P | recursion eval?
-        scan_Py_(0, blob, xD)  # leading to comp_P, etc.
-
->>>>>>> 5e53c210
     if sG > ave * L * 2:
         blob = incr_range(blob)  # frame_blobs recursion over ps
 
@@ -69,10 +45,6 @@
 
     return blob
 
-<<<<<<< HEAD
-=======
-
->>>>>>> 5e53c210
 def comp_a(blob):
     s, [min_x, max_x, min_y, xD, Ly], [L, I, sG, Dx, Dy], root_, remaining_roots = blob
     A, Da, sDa = 0, 0, 0
@@ -90,11 +62,7 @@
         Py_[0] = P, xd
         As, Das, sDas = P[2][-3:]  # P[2]: P's params
         for ii, P in enumerate(range(len(Py_[1:]))):
-<<<<<<< HEAD
             _P = Py_[ii-1][0]
-=======
-            _P = Py_[ii - 1][0]
->>>>>>> 5e53c210
             P, xd = P
             lateral_comp_a(P)
             P = vertical_comp_a(P, _P)
@@ -109,10 +77,6 @@
 
     return s, (min_x, max_x, min_y, xD, Ly), (L, I, sG, Dx, Dy, A, Da, sDa), tuple(root_)
 
-<<<<<<< HEAD
-=======
-
->>>>>>> 5e53c210
 def lateral_comp_a(P):
 
     dert_ = P[3]
@@ -129,17 +93,9 @@
         _a = a
     P[3] = dert_
 
-<<<<<<< HEAD
 def vertical_comp_a(P, *_P_):
     s, [min_x, max_x], [L, sG, Dx, Dy], dert_ = P
     x = min_x; i = 0
-=======
-
-def vertical_comp_a(P, *_P_):
-    s, [min_x, max_x], [L, sG, Dx, Dy], dert_ = P
-    x = min_x;
-    i = 0
->>>>>>> 5e53c210
     for _P in _P_:
         [_min_x, _max_x], _dert_ = _P[1], _P[3]
         if x < _min_x:
@@ -154,13 +110,7 @@
             da += abs(a - _a)
             sda = 2 * ave - da
             dert_[i] = p, sg, dx, dy, a, da, sda
-<<<<<<< HEAD
             x += 1; i += 1; _i += 1
-=======
-            x += 1;
-            i += 1;
-            _i += 1
->>>>>>> 5e53c210
 
     A, Da, sDa = 0, 0, 0
     for i, dert in enumerate(dert_):
@@ -180,10 +130,6 @@
 def incr_range(blob):  # frame_blobs recursion if sG
     return blob
 
-<<<<<<< HEAD
-=======
-
->>>>>>> 5e53c210
 def incr_deriv(blob):  # frame_blobs recursion if Dx + Dy: separately, or abs_Dx + abs_Dy: directional, but for both?
     return blob
 
@@ -191,10 +137,6 @@
 def flip(blob):  # vertical-first run of form_P and deeper functions over blob's ders__
     return blob
 
-<<<<<<< HEAD
-=======
-
->>>>>>> 5e53c210
 def scan_Py_(norm, blob, xD):  # scan of vertical Py_ -> comp_P -> 2D mPPs and dPPs
 
     vPP = 0,[],[]  # s, PP (with S_ders), Py_ (with P_ders and e_ per P in Py)
@@ -503,11 +445,7 @@
     _blob_ = []
     for blob in blob_:
         if blob[0]:  # positive g sign
-<<<<<<< HEAD
             _blob_.append( blob_eval(blob) )
-=======
-            _blob_.append(blob_eval(blob))
->>>>>>> 5e53c210
     frame[1][2] = _blob_
 
     return frame  # frame of 2D patterns, to be outputted to level 2
@@ -520,7 +458,6 @@
 # Pattern filters ----------------------------------------------------------------
 # eventually updated by higher-level feedback, initialized here as constants:
 
-<<<<<<< HEAD
 ave = 15                # g value that coincides with average match: gP filter
 div_ave = 1023          # filter for div_comp(L) -> rL, summed vars scaling
 flip_ave = 10000        # cost of form_P and deeper?
@@ -528,15 +465,6 @@
 dim = 2                 # number of dimensions
 rng = 2                 # number of pixels compared to each pixel in four directions
 min_coord = rng * 2 - 1 # min x and y for form_P input: ders2 from comp over rng*2 (bidirectional: before and after pixel p)
-=======
-ave = 15  # g value that coincides with average match: gP filter
-div_ave = 1023  # filter for div_comp(L) -> rL, summed vars scaling
-flip_ave = 10000  # cost of form_P and deeper?
-ave_rate = 0.25  # match rate: ave_match_between_ds / ave_match_between_ps, init at 1/4: I / M (~2) * I / D (~2)
-dim = 2  # number of dimensions
-rng = 2  # number of pixels compared to each pixel in four directions
-min_coord = rng * 2 - 1  # min x and y for form_P input: ders2 from comp over rng*2 (bidirectional: before and after pixel p)
->>>>>>> 5e53c210
 degree = 128 / math.pi  # coef to convert radian to 256 degrees
 
 # Main ---------------------------------------------------------------------------
