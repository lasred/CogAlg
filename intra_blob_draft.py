--- conflicted
+++ resolved
@@ -11,10 +11,7 @@
     colors will be defined as color / sum-of-colors, color Ps are defined within sum_Ps: reflection object?
     relative colors may match across reflecting objects, forming color | lighting objects?     
     comp between color patterns within an object: segmentation?
-<<<<<<< HEAD
-    
-=======
->>>>>>> bf9dd09f
+
     inter_olp_blob: scan alt_typ_ ) alt_color, rolp * mL > ave * max_L?   
     intra_blob rdn is eliminated by merging blobs, reduced by full inclusion: mediated access?
 '''
@@ -27,22 +24,12 @@
 
             blob = comp_angle(blob)  # angle comp, ablob def; a, da, sda accum in higher-composition reps
             sDa = blob[2][7]
-
-<<<<<<< HEAD
             if G * -sDa > ave * L * 2:  # only after comp_a, -sDa indicates likely d match
                 blob = incr_deriv(blob)  # recursion over ds: dderived?
 
     if abs_Dx - abs_Dy > flip_ave:  # blob Ds are horizontally oriented, projecting flipped PM > ave * 5?
         blob = flip(blob)  # vertical rescan -> Pys for comp_P
         # vs. scan_Py_ -> xdP, flip_eval(xdP)?  if < 90: param *= angle? or immediate comp_P if flip?
-=======
-    rC_xy = (max_x - min_x +1) / (max_y - min_y +1)  # width / height, vs shift / height: abs(xD) / Ly for oriented blobs only?
-    rD_xy = max(abs_Dx, abs_Dy) / min(abs_Dx, abs_Dy)  # lateral variation / vertical variation
-
-
-    if (rC_xy + rD_xy) * L > flip_ave:  # blob has strongly oriented dimensions and match; or scan_Py_-> xdP, flip_eval(xdP)?
-        blob = flip(blob)  # vertical-first blob rescan, param *= angle if < 90?
->>>>>>> bf9dd09f
 
     rMy = (ave * L) / (blob[0][5] * 1.4)  # vertical M coef: inverted Dy / ave_D
     P_sum = L + I + G + Dx + Dy  # or abs_Dx, abs_Dy: sum between Ps, more accurate but not needed for most blobs?
@@ -63,15 +50,10 @@
     '''
     return blob
 
-<<<<<<< HEAD
 def comp_angle(blob):
     # compute and compare angle, define ablobs, accumulate a, da, sda in higher-composition reps within input blob
 
     s, [min_x, max_x, min_y, max_y, xD, abs_xD, Ly], [L, I, G, Dx, Dy, abs_Dx, abs_Dy], root_ = blob
-=======
-def comp_a(blob):
-    s, [min_x, max_x, min_y, xD, Ly], [L, I, sG, Dx, Dy], root_, remaining_roots = blob
->>>>>>> bf9dd09f
     A, Da, sDa = 0, 0, 0
 
     for i, seg in enumerate(range(len(root_))):
@@ -100,11 +82,7 @@
         Da += Das
         sDa += sDas
 
-<<<<<<< HEAD
     return s, (min_x, max_x, min_y, xD, Ly), (L, I, G, Dx, Dy, A, Da, sDa), tuple(root_)
-=======
-    return s, (min_x, max_x, min_y, xD, Ly), (L, I, sG, Dx, Dy, A, Da, sDa), tuple(root_)
->>>>>>> bf9dd09f
 
 def lateral_comp_a(P):
 
@@ -123,11 +101,7 @@
     P[3] = dert_
 
 def vertical_comp_a(P, *_P_):
-<<<<<<< HEAD
     s, [min_x, max_x], [L, I, G, Dx, Dy], dert_ = P
-=======
-    s, [min_x, max_x], [L, sG, Dx, Dy], dert_ = P
->>>>>>> bf9dd09f
     x = min_x; i = 0
     for _P in _P_:
         [_min_x, _max_x], _dert_ = _P[1], _P[3]
@@ -142,11 +116,7 @@
             p, g, dx, dy, a, da = dert_[i]
             da += abs(a - _a)
             sda = 2 * ave - da
-<<<<<<< HEAD
             dert_[i] = p, g, dx, dy, a, da, sda
-=======
-            dert_[i] = p, sg, dx, dy, a, da, sda
->>>>>>> bf9dd09f
             x += 1; i += 1; _i += 1
 
     A, Da, sDa = 0, 0, 0
