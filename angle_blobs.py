--- conflicted
+++ resolved
@@ -43,52 +43,47 @@
             i += 1
         ii = 0
         while ii < len(seg_):
-            seg, P = seg_[ii]        # P = Py_[ii][0] = seg[3][iP][0]
+            seg, P = seg_[ii]        # P = Py_[ii][0] = seg[3][P][0]
             P_.append(seg[3][P][0])  # buffer y_line Ps of a blob
             if y == seg[1][3]:       # if y == max y of a segment
                 seg_.pop(ii)         # remove from list
                 ii -= 1
             else:
-                seg_[ii][1] += 1   # index of next-line P
+                P += 1
+                seg_[ii][1] = P    # index of next-line P
             ii += 1
-
+        P_ = sorted(P_, key = lambda P: P[1][0])    # sorted by min_x, to get scan_aP_() work correctly
         aP_ = deque()  # main operations:
         buff_ = deque()
         for P in P_:
             [min_x, max_x], L, dert_ = P[1], P[2][0], P[3]
             aP = [-1, [min_x, -1], [0, 0, 0, 0, 0, 0, 0], []]
             # lateral comp:
-            dax_ = []
-            _a = get_angle(dert_[0])
+            _a = get_angle(dert_[0])    # get_angle() will compute angle of given dert, or simply fetch it, if it has been computed before
             if min_x == 1:
-                dax_.append(ave)  # init lateral da with ave
+                dax_ = [ave]        # init lateral da with ave
             else:
-                dax_.append(abs(_a - get_angle(dert__[y][min_x-1])))
-            for i, dert in enumerate(dert_[1:]):
+                dax_ = [abs(_a - get_angle(dert__[y][min_x - 1])) ]
+            for dert in dert_[1:]:
                 a = get_angle(dert)
                 dax_.append(abs(a - _a))
-                dert_[i] += [a]  # dert = p, g, dx, dy, a
                 _a = a
             # vertical comp:
             if y == 1:
-                day_ = [ave] * L  # init vertical da_ with ave
+                day_ = [ave] * L    # init vertical da_ with ave
             else:
                 day_ = [abs(get_angle(dert) - get_angle(_dert)) for dert, _dert in zip(dert_, dert__[y - 1][min_x: max_x + 1])]
-                # day_ = [abs(dert[4] - _dert[4]) for dert, _dert in zip(dert_, dert__[y - 1][min_x: max_x + 1])?
             x = min_x
             for dert, dax, day in zip(dert_, dax_, day_):
-<<<<<<< HEAD
-                dert += [dax + day - 2 * ave]   # sda: d_angle deviation
-=======
-                dert += [-(dax + day - 2 * ave)]
-                # dert = p, g, dx, dy, a, + sda: d_angle deviation, dx and dy are now redundant, for convenience only?
->>>>>>> c629f389
+                dert += [dax + day - 2 * ave]
+                # de    rt = p, g, dx, dy, a, + sda: d_angle deviation, dx and dy are now redundant, for convenience only?
                 aP = form_aP(dert, x, max_x, aP, aP_, buff_, haP_, blob)
                 x += 1
                 # ...to next dert/pixel in line...
             # ...to next P in line...
 
-        while buff_:  # remaining hPs
+        # terminate remaining haPs
+        while buff_:  # remaining haPs
             haP = buff_.popleft()
             if haP[4] != 1: form_ablob(haP, blob)
         while haP_: form_ablob(form_asegment(haP_.popleft(), blob), blob)
@@ -111,18 +106,18 @@
         aP = [s, [x, -1], [0, 0, 0, 0, 0, 0, 0], []]  # new aP initialization
 
     [min_x, max_x], [L, I, G, Dx, Dy, A, sDa], dert_ = aP[1:]  # continued or initialized input and derivatives are accumulated:
-    L += 1  # length of a pattern
-    I += p  # summed input
-    G += g  # summed gradient
-    Dx += dx  # lateral D
-    Dy += dy  # vertical D
-    A += a  # summed angle
+    L += 1      # length of a pattern
+    I += p      # summed input
+    G += g      # summed gradient
+    Dx += dx    # lateral D
+    Dy += dy    # vertical D
+    A += a      # summed angle
     sDa += sda  # summed sda
     dert_.append(dert)  # derts are buffered for oriented rescan and incremental range | derivation comp
     aP = [s, [min_x, max_x], [L, I, G, Dx, Dy, A, sDa], dert_]
 
-    if x == x_stop:  # aP is terminated:
-        aP[1][1] = x  # aP' max_x
+    if x == x_stop:     # aP is terminated:
+        aP[1][1] = x    # aP' max_x
         scan_aP_(aP, aP_, buff_, haP_, blob)
     return aP  # accumulated within line, P_ is a buffer for conversion to _P_
     # ---------- form_aP() end ------------------------------------------------------------------------------------------
@@ -146,14 +141,14 @@
         if aP[0] == _aP[0] and min_x <= _max_x and _min_x <= max_x:
             roots += 1
             haP[4] = roots
-            fork_.append(haP)  # aP-connected haPs will be converted to segments at each _fork
-        if _max_x > max_x:  # x overlap between haP and next aP: haP is buffered for next scan_aP_, else haP included in a blob segment
+            fork_.append(haP)   # aP-connected haPs will be converted to segments at each _fork
+        if _max_x > max_x:      # x overlap between haP and next aP: haP is buffered for next scan_aP_, else haP included in a blob segment
             _buff_.append(haP)
         elif roots != 1:
             form_ablob(haP, blob)  # segment is terminated and packed into its blob
-        _min_x = _max_x + 1  # = first x of next _aP
-
-    aP_.append((aP, fork_))  # aP with no overlap to next _aP is extended to haP and buffered for next-line scan_aP_
+        _min_x = _max_x + 1     # = first x of next _aP
+
+    aP_.append((aP, fork_))     # aP with no overlap to next _aP is extended to haP and buffered for next-line scan_aP_
     # ---------- scan_aP_() end -----------------------------------------------------------------------------------------
 
 def form_asegment(haP, blob):
@@ -236,11 +231,7 @@
     term_seg[1][3] = y - 1 - y_carry  # y_carry: min elevation of term_seg over current hP
 
     if not ablob[4]:
-        blob[1][3] = term_seg[1][3]
-        blob[2][1] += I
-        blob[2][2] += G
-        blob[2][3] += Dx
-        blob[2][4] += Dy
+        ablob[1][3] = term_seg[1][3]
         blob[2][5] += A    # params: A
         blob[2][6] += sDa  # params: sDa
         blob[4].append(ablob)
